--- conflicted
+++ resolved
@@ -10,8 +10,6 @@
 
 import json
 from datetime import datetime, timezone
-
-from seedemu.raps.OpenVpnRemoteAccessProvider import OpenVpnRemoteAccessProvider
 
 ETHServerFileTemplates: Dict[str, str] = {}
 GenesisFileTemplates: Dict[str, str] = {}
@@ -374,11 +372,7 @@
             geth --exec 'eth.defaultAccount = eth.accounts[0]' attach \n\
             geth --exec 'miner.start(1)' attach \n\
             "
-<<<<<<< HEAD
             #node.appendStartCommand('(\n {})&'.format(command))
-=======
-            node.appendStartCommand('(\n {})&'.format(command))
->>>>>>> 1b346edb
 
     def __deploySmartContractCommand(self, node: Node):
         if self.__smart_contract != None :
@@ -457,16 +451,11 @@
             node.appendStartCommand('/tmp/eth-bootstrapper')
         
         # launch Ethereum process.
-<<<<<<< HEAD
         common_flags = '{} --identity="NODE_{}" --miner.etherbase "{}" --mine --miner.threads=1 --unlock 0 --password "/tmp/eth-password" --networkid=10 --syncmode full --verbosity=2 --allow-insecure-unlock --port 30303 --http --http.addr 0.0.0.0 --http.port {}'.format(datadir_option, self.__id,  self.__accounts[0].getAddress(), self.__geth_http_port)
         apis = "web3,eth,debug,personal,net,clique"
         http_whitelist_domains = "*"
         whitelist_flags = "--http.corsdomain \"{}\" --http.api {} ".format(http_whitelist_domains, apis)
         common_flags = '{} {}'.format(common_flags, whitelist_flags)
-=======
-        common_flags = '{} --identity="NODE_{}" --mine --unlock 0 --password "/tmp/eth-password" --networkid=10 --syncmode full --verbosity=2 --allow-insecure-unlock --port 30303 --http --http.addr 0.0.0.0 --http.port {}'.format(datadir_option, self.__id,  self.__geth_http_port)
-        
->>>>>>> 1b346edb
         # Flags updated to accept external connections
         if self.externalConnectionEnabled():
             apis = "web3,eth,debug,personal,net,clique"
