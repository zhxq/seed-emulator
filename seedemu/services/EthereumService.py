--- conflicted
+++ resolved
@@ -142,7 +142,7 @@
     __create_new_account: int
     __enable_external_connection: bool
     __unlockAccounts: bool
-    __predefine_accounts: List[EthAccount]
+    __prefunded_accounts: List[EthAccount]
 
     def __init__(self, id: int):
         """!
@@ -159,7 +159,7 @@
         self.__create_new_account = 0
         self.__enable_external_connection = False
         self.__unlockAccounts = False
-        self.__predefine_accounts = []
+        self.__prefunded_accounts = []
 
     def __createNewAccountCommand(self, node: Node):
         if self.__create_new_account > 0:
@@ -211,6 +211,42 @@
         if self.__smart_contract != None :
             smartContractCommand = self.__smart_contract.generateSmartContractCommand()
             node.appendStartCommand('(\n {})&'.format(smartContractCommand))
+    
+    def __updateGenesis(self, genesis, prefunded_accounts):
+        genesisJson = json.loads(genesis)
+        if len(prefunded_accounts) > 0:
+            # These functions can be done inside the same loop
+            # Separated for clarity
+            genesisJson["alloc"] = self.__generateGenesisAlloc(prefunded_accounts)
+            genesisJson["extraData"] = self.__generateGenesisExtraData(prefunded_accounts)
+
+        return json.dumps(genesisJson)
+
+    def __generateGenesisAlloc(self, prefunded_accounts) -> dict:
+        '''
+        @brief creates prefunded accounts
+        '''
+        alloc = dict()
+        for account in prefunded_accounts:
+            alloc[account.address[2:]] = {"balance":"{}".format(account.alloc_balance)}
+       
+        return alloc
+
+    def __generateGenesisExtraData(self, prefunded_accounts) -> str:
+        '''
+        @brief Clique extradata field, used to define PoA validators/sealers must match the following format:
+        First part: 32bytes vanity, meaning whatever you want here since it’s expressed as an hex string (64 chars long as one byte is 2 chars), using puppeth tool, it's filled with 0s.
+        Second part: concatenated list of sealers/validators nodes addresses. Each address written as hex string without the “0x” prefix and must be 20 bytes long (40 chars long as one byte is 2 chars).
+        Third part: a 65 bytes signature suffix called proposer seal. It’s used to identify the proposer of the new validator in a block. Given we talk here about the genesis file, this seal has no reason to be because no specific node proposed it, it’s the base on which everyone agree before starting. So it must be filled with zeros (65 zeros). Puppeth tool puts 130 0s.
+        
+        @returns the fully generated extraData field for the genesis
+        '''
+        extraData = "0x" + "0" * 64
+        for account in prefunded_accounts:
+            extraData = extraData + account.address[2:]
+        
+        return extraData + "0" * 130
+
 
     def install(self, node: Node, eth: 'EthereumService', allBootnode: bool):
         """!
@@ -220,6 +256,7 @@
         @param eth reference to the eth service.
         @param allBootnode all-bootnode mode: all nodes are boot node.
         """
+
         ifaces = node.getInterfaces()
         assert len(ifaces) > 0, 'EthereumServer::install: node as{}/{} has not interfaces'.format(node.getAsn(), node.getName())
         addr = str(ifaces[0].getAddress())
@@ -230,26 +267,20 @@
         
         isEthereumNode = len(bootnodes) > 0
 
-<<<<<<< HEAD
-        node.appendFile('/tmp/eth-genesis.json', PoA)
-=======
         # import keystore file to /tmp/keystore
-        if len(self.__predefine_accounts) > 0:
-            for account in self.__predefine_accounts:
+        if len(self.__prefunded_accounts) > 0:
+            for account in self.__prefunded_accounts:
                 node.appendFile("/tmp/keystore/"+account.keystore_filename, account.keystore_content)
-        
-        # update genesis.json for allocating balance
-        if len(eth.getAllPredefineAccounts()) > 0:
-            global genesis
-            genesisJson = json.loads(genesis)
-            alloc_dict = dict()
-            for account in eth.getAllPredefineAccounts():
-                alloc_dict[account.address[2:]] = {"balance":"{}".format(account.alloc_balance)}
-            genesisJson["alloc"] = alloc_dict
-            genesis = json.dumps(genesisJson)
-
+      
+        # todo: add api to set consensus per node so that we can have more than one consensus in the same network
+        consensus = eth.getBaseConsensusMechanism()
+        print("========= consensus set is {}".format(consensus)) 
+        genesis = PoA if consensus == 'poa' else PoW
+
+        # update genesis.json
+        genesis = self.__updateGenesis(genesis, eth.getAllPredefineAccounts())
+    
         node.appendFile('/tmp/eth-genesis.json', genesis)
->>>>>>> 6adc54c4
         node.appendFile('/tmp/eth-nodes', '\n'.join(eth.getBootNodes()[:]))
         node.appendFile('/tmp/eth-bootstrapper', ETHServerFileTemplates['bootstrapper'])
         node.appendFile('/tmp/eth-password', 'admin') 
@@ -307,6 +338,10 @@
         # Making run.sh executable
         node.appendStartCommand('sleep 10')
         node.appendStartCommand('chmod +x /tmp/run.sh')
+        
+        # moving keystore to the proper folder
+        for account in self.__prefunded_accounts:
+            node.appendStartCommand("cp /tmp/keystore/{} /root/.ethereum/keystore/".format(account.keystore_filename),True)
 
         # Adding /tmp/run.sh in start.sh file to automate them
         if not(eth.isManual()):
@@ -316,10 +351,6 @@
             self.__unlockAccountsCommand(node)
             self.__addMinerStartCommand(node)
             self.__deploySmartContractCommand(node)
-        
-        # import predefine accounts after network is initiated
-        for account in self.__predefine_accounts:
-            node.appendStartCommand("cp /tmp/keystore/{} /root/.ethereum/keystore/".format(account.keystore_filename),True)
 
     def getId(self) -> int:
         """!
@@ -422,28 +453,28 @@
         
         return self
     
-    def createNewPredefineAccount(self, balance: str = "0", number: int = 1, password: str = "admin") -> EthereumServer:
-        """
-        @brief Call this api to create a new predefine account with balance
-
-        @param number the number of predefine account need to create
-        @param balance the balance need to be allocated to the predefine accounts
+    def createPrefundedAccounts(self, balance: str = "0", number: int = 1, password: str = "admin") -> EthereumServer:
+        """
+        @brief Call this api to create new prefunded account with balance
+
+        @param number the number of prefunded account need to create
+        @param balance the balance need to be allocated to the prefunded accounts
         @param password the password of account for the Ethereum client
 
         @returns self
         """  
         for _ in range(number):
             account = EthAccount(balance,password)
-            self.__predefine_accounts.append(account)
+            self.__prefunded_accounts.append(account)
 
         return self
     
     def getPredefineAccount(self) -> List[EthAccount]:
         """
-        @brief Call this api to get the predefine accounts for this node
-        """
-
-        return self.__predefine_accounts
+        @brief Call this api to get the prefunded accounts for this node
+        """
+
+        return self.__prefunded_accounts
 
     def unlockAccounts(self) -> EthereumServer:
         """!
@@ -490,6 +521,7 @@
     __save_path: str
     
     __manual_execution: bool
+    __consensus_mechanism: str
 
     def __init__(self, saveState: bool = False, manual: bool = False, statePath: str = './eth-states'):
         """!
@@ -517,6 +549,7 @@
         self.__save_path = statePath
 
         self.__manual_execution = manual
+        self.__consensus_mechanism = 'poa'
 
     def getName(self):
         return 'EthereumService'
@@ -544,6 +577,21 @@
         @returns list of EthAccount
         """
         return self.__all_node_predefine_accounts
+
+    def setBaseConsensusMechanism(self, mechanism:str="poa") -> bool:
+        """
+        @brief select a consensus mechanism for the blockchain network. Default is Proof of authority
+
+        @returns bool
+        """
+        self.__consensus_mechanism = mechanism
+        return True
+
+    def getBaseConsensusMechanism(self) -> str:
+        """
+        @returns the consensus mechanism for the current network
+        """
+        return self.__consensus_mechanism
 
     def _doConfigure(self, node: Node, server: EthereumServer):
         self._log('configuring as{}/{} as an eth node...'.format(node.getAsn(), node.getName()))
