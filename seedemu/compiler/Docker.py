from __future__ import annotations
from seedemu.core.Emulator import Emulator
from seedemu.core import Node, Network, Compiler, BaseSystem
from seedemu.core.enums import NodeRole, NetworkType
from typing import Dict, Generator, List, Set, Tuple
from hashlib import md5
from os import mkdir, chdir
from re import sub
from ipaddress import IPv4Network, IPv4Address
from shutil import copyfile
import json

SEEDEMU_INTERNET_MAP_IMAGE='handsonsecurity/seedemu-map'
SEEDEMU_ETHER_VIEW_IMAGE='handsonsecurity/seedemu-etherview'

DockerCompilerFileTemplates: Dict[str, str] = {}

DockerCompilerFileTemplates['dockerfile'] = """\
ARG DEBIAN_FRONTEND=noninteractive
RUN echo 'exec zsh' > /root/.bashrc
"""

DockerCompilerFileTemplates['start_script'] = """\
#!/bin/bash
{startCommands}
echo "ready! run 'docker exec -it $HOSTNAME /bin/zsh' to attach to this node" >&2
for f in /proc/sys/net/ipv4/conf/*/rp_filter; do echo 0 > "$f"; done
tail -f /dev/null
"""

DockerCompilerFileTemplates['seedemu_sniffer'] = """\
#!/bin/bash
last_pid=0
while read -sr expr; do {
    [ "$last_pid" != 0 ] && kill $last_pid 2> /dev/null
    [ -z "$expr" ] && continue
    tcpdump -e -i any -nn -p -q "$expr" &
    last_pid=$!
}; done
[ "$last_pid" != 0 ] && kill $last_pid
"""

DockerCompilerFileTemplates['seedemu_worker'] = """\
#!/bin/bash

net() {
    [ "$1" = "status" ] && {
        ip -j link | jq -cr '.[] .operstate' | grep -q UP && echo "up" || echo "down"
        return
    }

    ip -j li | jq -cr '.[] .ifname' | while read -r ifname; do ip link set "$ifname" "$1"; done
}

bgp() {
    cmd="$1"
    peer="$2"
    [ "$cmd" = "bird_peer_down" ] && birdc dis "$2"
    [ "$cmd" = "bird_peer_up" ] && birdc en "$2"
}

while read -sr line; do {
    id="`cut -d ';' -f1 <<< "$line"`"
    cmd="`cut -d ';' -f2 <<< "$line"`"

    output="no such command."

    [ "$cmd" = "net_down" ] && output="`net down 2>&1`"
    [ "$cmd" = "net_up" ] && output="`net up 2>&1`"
    [ "$cmd" = "net_status" ] && output="`net status 2>&1`"
    [ "$cmd" = "bird_list_peer" ] && output="`birdc s p | grep --color=never BGP 2>&1`"

    [[ "$cmd" == "bird_peer_"* ]] && output="`bgp $cmd 2>&1`"

    printf '_BEGIN_RESULT_'
    jq -Mcr --arg id "$id" --arg return_value "$?" --arg output "$output" -n '{id: $id | tonumber, return_value: $return_value | tonumber, output: $output }'
    printf '_END_RESULT_'
}; done
"""

DockerCompilerFileTemplates['replace_address_script'] = '''\
#!/bin/bash
ip -j addr | jq -cr '.[]' | while read -r iface; do {
    ifname="`jq -cr '.ifname' <<< "$iface"`"
    jq -cr '.addr_info[]' <<< "$iface" | while read -r iaddr; do {
        addr="`jq -cr '"\(.local)/\(.prefixlen)"' <<< "$iaddr"`"
        line="`grep "$addr" < /dummy_addr_map.txt`"
        [ -z "$line" ] && continue
        new_addr="`cut -d, -f2 <<< "$line"`"
        ip addr del "$addr" dev "$ifname"
        ip addr add "$new_addr" dev "$ifname"
    }; done
}; done
'''

DockerCompilerFileTemplates['compose'] = """\
version: "3.4"
services:
{dummies}
{services}
networks:
{networks}
"""

DockerCompilerFileTemplates['compose_dummy'] = """\
    {imageDigest}:
        build:
            context: .
            dockerfile: dummies/{imageDigest}
        image: {imageDigest}
"""

DockerCompilerFileTemplates['compose_service'] = """\
    {nodeId}:
        build: ./{nodeId}
        container_name: {nodeName}
        cap_add:
            - ALL
        sysctls:
            - net.ipv4.ip_forward=1
            - net.ipv4.conf.default.rp_filter=0
            - net.ipv4.conf.all.rp_filter=0
        privileged: true
        networks:
{networks}{ports}{volumes}
        labels:
{labelList}
"""

DockerCompilerFileTemplates['compose_label_meta'] = """\
            org.seedsecuritylabs.seedemu.meta.{key}: "{value}"
"""

DockerCompilerFileTemplates['compose_ports'] = """\
        ports:
{portList}
"""

DockerCompilerFileTemplates['compose_port'] = """\
            - {hostPort}:{nodePort}/{proto}
"""

DockerCompilerFileTemplates['compose_volumes'] = """\
        volumes:
{volumeList}
"""

DockerCompilerFileTemplates['compose_volume'] = """\
            - type: bind
              source: {hostPath}
              target: {nodePath}
"""

DockerCompilerFileTemplates['compose_storage'] = """\
            - {nodePath}
"""

DockerCompilerFileTemplates['compose_service_network'] = """\
            {netId}:
{address}
"""

DockerCompilerFileTemplates['compose_service_network_address'] = """\
                ipv4_address: {address}
"""

DockerCompilerFileTemplates['compose_network'] = """\
    {netId}:
        driver_opts:
            com.docker.network.driver.mtu: {mtu}
        ipam:
            config:
                - subnet: {prefix}
        labels:
{labelList}
"""

DockerCompilerFileTemplates['seedemu_internet_map'] = """\
    seedemu-internet-client:
        image: {clientImage}
        container_name: seedemu_internet_map
        volumes:
            - /var/run/docker.sock:/var/run/docker.sock
        ports:
            - {clientPort}:8080/tcp
"""

DockerCompilerFileTemplates['seedemu_ether_view'] = """\
    seedemu-ether-client:
        image: {clientImage}
        container_name: seedemu_ether_view
        volumes:
            - /var/run/docker.sock:/var/run/docker.sock
        ports:
            - {clientPort}:5000/tcp
"""

DockerCompilerFileTemplates['zshrc_pre'] = """\
export NOPRECMD=1
alias st=set_title
"""

DockerCompilerFileTemplates['local_image'] = """\
    {imageName}:
        build:
            context: {dirName}
        image: {imageName}
"""

class DockerImage(object):
    """!
    @brief The DockerImage class.

    This class represents a candidate image for docker compiler.
    """

    __software: Set[str]
    __name: str
    __local: bool
    __dirName: str

    def __init__(self, name: str, software: List[str], local: bool = False, dirName: str = None) -> None:
        """!
        @brief create a new docker image.

        @param name name of the image. Can be name of a local image, image on
        dockerhub, or image in private repo.
        @param software set of software pre-installed in the image, so the
        docker compiler can skip them when compiling.
        @param local (optional) set this image as a local image. A local image
        is built locally instead of pulled from the docker hub. Default to False.
        @param dirName (optional) directory name of the local image (when local
        is True). Default to None. None means use the name of the image.
        """
        super().__init__()

        self.__name = name
        self.__software = set()
        self.__local = local
        self.__dirName = dirName if dirName != None else name

        for soft in software:
            self.__software.add(soft)

    def getName(self) -> str:
        """!
        @brief get the name of this image.

        @returns name.
        """
        return self.__name

    def getSoftware(self) -> Set[str]:
        """!
        @brief get set of software installed on this image.

        @return set.
        """
        return self.__software

    def getDirName(self) -> str:
        """!
        @brief returns the directory name of this image.

        @return directory name.
        """
        return self.__dirName

    def isLocal(self) -> bool:
        """!
        @brief returns True if this image is local.

        @return True if this image is local.
        """
        return self.__local
    
    def addSoftwares(self, software) -> DockerImage:
        """!
        @brief add softwares to this image.

        @return self, for chaining api calls.
        """
        for soft in software:
            self.__software.add(soft)

BaseSystemImageMapping: Dict = {}
# BaseSystemImageMapping['virtual-name'] = (DockerImage('image name'), [software...])
BaseSystemImageMapping[BaseSystem.UBUNTU_20_04] = (DockerImage('ubuntu:20.04', []))
BaseSystemImageMapping[BaseSystem.SEEDEMU_ETHEREUM] = (DockerImage('handsonsecurity/seedemu-ethereum', []))

class Docker(Compiler):
    """!
    @brief The Docker compiler class.

    Docker is one of the compiler driver. It compiles the lab to docker
    containers.
    """

    __services: str
    __networks: str
    __naming_scheme: str
    __self_managed_network: bool
    __dummy_network_pool: Generator[IPv4Network, None, None]

    __internet_map_enabled: bool
    __internet_map_port: int

    __ether_view_enabled: bool
    __ether_view_port: int

    __client_hide_svcnet: bool

    __images: Dict[str, Tuple[DockerImage, int]]
    __forced_image: str
    __disable_images: bool
    __image_per_node_list: Dict[Tuple[str, str], DockerImage]
    _used_images: Set[str]

    def __init__(
        self,
        namingScheme: str = "as{asn}{role}-{displayName}-{primaryIp}",
        selfManagedNetwork: bool = False,
        dummyNetworksPool: str = '10.128.0.0/9',
        dummyNetworksMask: int = 24,
        internetMapEnabled: bool = False,
        internetMapPort: int = 8080,
        etherViewEnabled: bool = False,
        etherViewPort: int = 5000,
        clientHideServiceNet: bool = True
    ):
        """!
        @brief Docker compiler constructor.

        @param namingScheme (optional) node naming scheme. Available variables
        are: {asn}, {role} (r - router, h - host, rs - route server), {name},
<<<<<<< HEAD
        {primaryIp} and {displayName}. {displayName} will automaically fall
        back to {name} if
=======
        {primaryIp} and {displayName}. {displayName} will automatically fall
        back to {name} if 
>>>>>>> 4d753661
        Default to as{asn}{role}-{displayName}-{primaryIp}.
        @param selfManagedNetwork (optional) use self-managed network. Enable
        this to manage the network inside containers instead of using docker's
        network management. This works by first assigning "dummy" prefix and
        address to containers, then replace those address with "real" address
        when the containers start. This will allow the use of overlapping
        networks in the emulation and will allow the use of the ".1" address on
        nodes. Note this will break port forwarding (except for service nodes
        like real-world access node and remote access node.) Default to False.
        @param dummyNetworksPool (optional) dummy networks pool. This should not
        overlap with any "real" networks used in the emulation, including
        loopback IP addresses. Default to 10.128.0.0/9.
        @param dummyNetworksMask (optional) mask of dummy networks. Default to
        24.
        @param internetMapEnabled (optional) set if seedemu internetMap should be enabled.
        Default to False. Note that the seedemu internetMap allows unauthenticated
        access to all nodes, which can potentially allow root access to the
        emulator host. Only enable seedemu in a trusted network.
        @param internetMapPort (optional) set seedemu internetMap port. Default to 8080.
        @param etherViewEnabled (optional) set if seedemu EtherView should be enabled.
        Default to False. 
        @param etherViewPort (optional) set seedemu EtherView port. Default to 5000.
        @param clientHideServiceNet (optional) hide service network for the
        client map by not adding metadata on the net. Default to True.
        """
        self.__networks = ""
        self.__services = ""
        self.__naming_scheme = namingScheme
        self.__self_managed_network = selfManagedNetwork
        self.__dummy_network_pool = IPv4Network(dummyNetworksPool).subnets(new_prefix = dummyNetworksMask)

        self.__internet_map_enabled = internetMapEnabled
        self.__internet_map_port = internetMapPort

        self.__ether_view_enabled = etherViewEnabled
        self.__ether_view_port = etherViewPort

        self.__client_hide_svcnet = clientHideServiceNet

        self.__images = {}
        self.__forced_image = None
        self.__disable_images = False
        self._used_images = set()
        self.__image_per_node_list = {}

        for name, image in BaseSystemImageMapping.items():
            priority = 0
            if name == BaseSystem.DEFAULT:
                priority = 10
            self.addImage(image, priority=priority)

    def getName(self) -> str:
        return "Docker"

    def addImage(self, image: DockerImage, priority: int = -1) -> Docker:
        """!
        @brief add an candidate image to the compiler.

        @param image image to add.
        @param priority (optional) priority of this image. Used when one or more
        images with same number of missing software exist. The one with highest
        priority wins. If two or more images with same priority and same number
        of missing software exist, the one added the last will be used. All
        built-in images has priority of 0. Default to -1. All built-in images are
        prior to the added candidate image. To set a candidate image to a node, 
        use setImageOverride() method. 

        @returns self, for chaining api calls.
        """
        assert image.getName() not in self.__images, 'image with name {} already exists.'.format(image.getName())
            
        self.__images[image.getName()] = (image, priority)

        return self

    def getImages(self) -> List[Tuple[DockerImage, int]]:
        """!
        @brief get list of images configured.

        @returns list of tuple of images and priority.
        """

        return list(self.__images.values())

    def forceImage(self, imageName: str) -> Docker:
        """!
        @brief forces the docker compiler to use a image, identified by the
        imageName. Image with such name must be added to the docker compiler
        with the addImage method, or the docker compiler will fail at compile
        time. Set to None to disable the force behavior.

        @param imageName name of the image.

        @returns self, for chaining api calls.
        """
        self.__forced_image = imageName

        return self

    def disableImages(self, disabled: bool = True) -> Docker:
        """!
        @brief forces the docker compiler to not use any images and build
        everything for starch. Set to False to disable the behavior.

        @param disabled (option) disabled image if True. Default to True.

        @returns self, for chaining api calls.
        """
        self.__disable_images = disabled

        return self

    def setImageOverride(self, node:Node, imageName:str) -> Docker:
        """!
        @brief set the docker compiler to use a image on the specified Node.

        @param node target node to override image.
        @param imageName name of the image to use.

        @returns self, for chaining api calls.
        """
        asn = node.getAsn()
        name = node.getName()
        self.__image_per_node_list[(asn, name)]=imageName

    def _groupSoftware(self, emulator: Emulator):
        """!
        @brief Group apt-get install calls to maximize docker cache.

        @param emulator emulator to load nodes from.
        """

        registry = emulator.getRegistry()

        # { [imageName]: { [softName]: [nodeRef] } }
        softGroups: Dict[str, Dict[str, List[Node]]] = {}

        # { [imageName]: useCount }
        groupIter: Dict[str, int] = {}

        for ((scope, type, name), obj) in registry.getAll().items():
            if type not in ['rnode', 'csnode', 'hnode', 'snode', 'rs', 'snode']:
                continue

            node: Node = obj

            (img, _) = self._selectImageFor(node)
            imgName = img.getName()

            if not imgName in groupIter:
                groupIter[imgName] = 0

            groupIter[imgName] += 1

            if not imgName in softGroups:
                softGroups[imgName] = {}

            group = softGroups[imgName]

            for soft in node.getSoftware():
                if soft not in group:
                    group[soft] = []
                group[soft].append(node)

        for (key, val) in softGroups.items():
            maxIter = groupIter[key]
            self._log('grouping software for image "{}" - {} references.'.format(key, maxIter))
            step = 1

            for commRequired in range(maxIter, 0, -1):
                currentTier: Set[str] = set()
                currentTierNodes: Set[Node] = set()

                for (soft, nodes) in val.items():
                    if len(nodes) == commRequired:
                        currentTier.add(soft)
                        for node in nodes: currentTierNodes.add(node)

                for node in currentTierNodes:
                    if not node.hasAttribute('__soft_install_tiers'):
                        node.setAttribute('__soft_install_tiers', [])

                    node.getAttribute('__soft_install_tiers').append(currentTier)


                if len(currentTier) > 0:
                    self._log('the following software has been grouped together in step {}: {} since they are referenced by {} nodes.'.format(step, currentTier, len(currentTierNodes)))
                    step += 1


    def _selectImageFor(self, node: Node) -> Tuple[DockerImage, Set[str]]:
        """!
        @brief select image for the given node.

        @param node node.

        @returns tuple of selected image and set of missing software.
        """
        nodeSoft = node.getSoftware()
        nodeKey = (node.getAsn(), node.getName())

        # #1 Highest Priority (User Custom Image)
        if nodeKey in self.__image_per_node_list:
            image_name = self.__image_per_node_list[nodeKey]

            assert image_name in self.__images, 'image-per-node configured, but image {} does not exist.'.format(image_name)

            (image, _) = self.__images[image_name]

            self._log('image-per-node configured, using {}'.format(image.getName()))
            return (image, nodeSoft - image.getSoftware())

        # Should we keep this feature? 
        if self.__disable_images:
            self._log('disable-imaged configured, using base image.')
            (image, _) = self.__images['ubuntu:20.04']
            return (image, nodeSoft - image.getSoftware())

        # Set Default Image for All Nodes 
        if self.__forced_image != None:
            assert self.__forced_image in self.__images, 'forced-image configured, but image {} does not exist.'.format(self.__forced_image)

            (image, _) = self.__images[self.__forced_image]

            self._log('force-image configured, using image: {}'.format(image.getName()))

            return (image, nodeSoft - image.getSoftware())
<<<<<<< HEAD

=======
        
        #############################################################
        if node.getBaseSystem().value != BaseSystem.DEFAULT.value:
            #Maintain a table : Virtual Image Name - Actual Image Name 
            image = BaseSystemImageMapping[node.getBaseSystem()]
            return (image, nodeSoft - image.getSoftware())
        
>>>>>>> 4d753661
        candidates: List[Tuple[DockerImage, int]] = []
        minMissing = len(nodeSoft)

        for (image, prio) in self.__images.values():
            missing = len(nodeSoft - image.getSoftware())

            if missing < minMissing:
                candidates = []
                minMissing = missing

            if missing <= minMissing:
                candidates.append((image, prio))

        assert len(candidates) > 0, '_electImageFor ended w/ no images?'

        (selected, maxPrio) = candidates[0]

        for (candidate, prio) in candidates:
            if prio >= maxPrio:
                selected = candidate

        return (selected, nodeSoft - selected.getSoftware())


    def _getNetMeta(self, net: Network) -> str:
        """!
        @brief get net metadata labels.

        @param net net object.

        @returns metadata labels string.
        """

        (scope, type, name) = net.getRegistryInfo()

        labels = ''

        if self.__client_hide_svcnet and scope == 'seedemu' and name == '000_svc':
            return DockerCompilerFileTemplates['compose_label_meta'].format(
                key = 'dummy',
                value = 'dummy label for hidden node/net'
            )

        labels += DockerCompilerFileTemplates['compose_label_meta'].format(
            key = 'type',
            value = 'global' if scope == 'ix' else 'local'
        )

        labels += DockerCompilerFileTemplates['compose_label_meta'].format(
            key = 'scope',
            value = scope
        )

        labels += DockerCompilerFileTemplates['compose_label_meta'].format(
            key = 'name',
            value = name
        )

        labels += DockerCompilerFileTemplates['compose_label_meta'].format(
            key = 'prefix',
            value = net.getPrefix()
        )

        if net.getDisplayName() != None:
            labels += DockerCompilerFileTemplates['compose_label_meta'].format(
                key = 'displayname',
                value = net.getDisplayName()
            )

        if net.getDescription() != None:
            labels += DockerCompilerFileTemplates['compose_label_meta'].format(
                key = 'description',
                value = net.getDescription()
            )

        return labels

    def _getNodeMeta(self, node: Node) -> str:
        """!
        @brief get node metadata labels.

        @param node node object.

        @returns metadata labels string.
        """
        (scope, type, name) = node.getRegistryInfo()

        labels = ''

        labels += DockerCompilerFileTemplates['compose_label_meta'].format(
            key = 'asn',
            value = node.getAsn()
        )

        labels += DockerCompilerFileTemplates['compose_label_meta'].format(
            key = 'nodename',
            value = name
        )

        if type == 'hnode':
            labels += DockerCompilerFileTemplates['compose_label_meta'].format(
                key = 'role',
                value = 'Host'
            )

        if type == 'rnode':
            labels += DockerCompilerFileTemplates['compose_label_meta'].format(
                key = 'role',
                value = 'Router'
            )

        if type == 'csnode':
            labels += DockerCompilerFileTemplates['compose_label_meta'].format(
                key = 'role',
                value = 'SCION Control Service'
            )

        if type == 'snode':
            labels += DockerCompilerFileTemplates['compose_label_meta'].format(
                key = 'role',
                value = 'Emulator Service Worker'
            )

        if type == 'rs':
            labels += DockerCompilerFileTemplates['compose_label_meta'].format(
                key = 'role',
                value = 'Route Server'
            )

        if node.getDisplayName() != None:
            labels += DockerCompilerFileTemplates['compose_label_meta'].format(
                key = 'displayname',
                value = node.getDisplayName()
            )

        if node.getDescription() != None:
            labels += DockerCompilerFileTemplates['compose_label_meta'].format(
                key = 'description',
                value = node.getDescription()
            )

        if len(node.getClasses()) > 0:
            labels += DockerCompilerFileTemplates['compose_label_meta'].format(
                key = 'class',
                value = json.dumps(node.getClasses()).replace("\"", "\\\"")
            )

        for key, value in node.getLabel().items():
            labels += DockerCompilerFileTemplates['compose_label_meta'].format(
                key = key,
                value = value
            )
        n = 0
        for iface in node.getInterfaces():
            net = iface.getNet()

            labels += DockerCompilerFileTemplates['compose_label_meta'].format(
                key = 'net.{}.name'.format(n),
                value = net.getName()
            )

            labels += DockerCompilerFileTemplates['compose_label_meta'].format(
                key = 'net.{}.address'.format(n),
                value = '{}/{}'.format(iface.getAddress(), net.getPrefix().prefixlen)
            )

            n += 1

        return labels

    def _nodeRoleToString(self, role: NodeRole):
        """!
        @brief convert node role to prefix string

        @param role node role

        @returns prefix string
        """
        if role == NodeRole.Host: return 'h'
        if role == NodeRole.Router: return 'r'
        if role == NodeRole.RouteServer: return 'rs'
        assert False, 'unknown node role {}'.format(role)

    def _contextToPrefix(self, scope: str, type: str) -> str:
        """!
        @brief Convert context to prefix.

        @param scope scope.
        @param type type.

        @returns prefix string.
        """
        return '{}_{}_'.format(type, scope)

    def _addFile(self, path: str, content: str) -> str:
        """!
        @brief Stage file to local folder and return Dockerfile command.

        @param path path to file. (in container)
        @param content content of the file.

        @returns COPY expression for dockerfile.
        """

        staged_path = md5(path.encode('utf-8')).hexdigest()
        print(content, file=open(staged_path, 'w'))
        return 'COPY {} {}\n'.format(staged_path, path)

    def _importFile(self, path: str, hostpath: str) -> str:
        """!
        @brief Stage file to local folder and return Dockerfile command.

        @param path path to file. (in container)
        @param hostpath path to file. (on host)

        @returns COPY expression for dockerfile.
        """

        staged_path = md5(path.encode('utf-8')).hexdigest()
        copyfile(hostpath, staged_path)
        return 'COPY {} {}\n'.format(staged_path, path)

    def _compileNode(self, node: Node) -> str:
        """!
        @brief Compile a single node. Will create folder for node and the
        dockerfile.

        @param node node to compile.

        @returns docker-compose service string.
        """
        (scope, type, _) = node.getRegistryInfo()
        prefix = self._contextToPrefix(scope, type)
        real_nodename = '{}{}'.format(prefix, node.getName())
        node_nets = ''
        dummy_addr_map = ''

        for iface in node.getInterfaces():
            net = iface.getNet()
            (netscope, _, _) = net.getRegistryInfo()
            net_prefix = self._contextToPrefix(netscope, 'net')
            if net.getType() == NetworkType.Bridge: net_prefix = ''
            real_netname = '{}{}'.format(net_prefix, net.getName())
            address = iface.getAddress()

            if self.__self_managed_network and net.getType() != NetworkType.Bridge:
                d_index: int = net.getAttribute('dummy_prefix_index')
                d_prefix: IPv4Network = net.getAttribute('dummy_prefix')
                d_address: IPv4Address = d_prefix[d_index]

                net.setAttribute('dummy_prefix_index', d_index + 1)

                dummy_addr_map += '{}/{},{}/{}\n'.format(
                    d_address, d_prefix.prefixlen,
                    iface.getAddress(), iface.getNet().getPrefix().prefixlen
                )

                address = d_address

                self._log('using self-managed network: using dummy address {}/{} for {}/{} on as{}/{}'.format(
                    d_address, d_prefix.prefixlen, iface.getAddress(), iface.getNet().getPrefix().prefixlen,
                    node.getAsn(), node.getName()
                ))

            if address == None:
                address = ""
            else:
                address = DockerCompilerFileTemplates['compose_service_network_address'].format(address = address)

            node_nets += DockerCompilerFileTemplates['compose_service_network'].format(
                netId = real_netname,
                address = address
            )

        _ports = node.getPorts()
        ports = ''
        if len(_ports) > 0:
            lst = ''
            for (h, n, p) in _ports:
                lst += DockerCompilerFileTemplates['compose_port'].format(
                    hostPort = h,
                    nodePort = n,
                    proto = p
                )
            ports = DockerCompilerFileTemplates['compose_ports'].format(
                portList = lst
            )

        _volumes = node.getSharedFolders()
        storages = node.getPersistentStorages()

        volumes = ''

        if len(_volumes) > 0 or len(storages) > 0:
            lst = ''

            for (nodePath, hostPath) in _volumes.items():
                lst += DockerCompilerFileTemplates['compose_volume'].format(
                    hostPath = hostPath,
                    nodePath = nodePath
                )

            for path in storages:
                lst += DockerCompilerFileTemplates['compose_storage'].format(
                    nodePath = path
                )

            volumes = DockerCompilerFileTemplates['compose_volumes'].format(
                volumeList = lst
            )

        dockerfile = DockerCompilerFileTemplates['dockerfile']
        mkdir(real_nodename)
        chdir(real_nodename)

        (image, soft) = self._selectImageFor(node)

        if not node.hasAttribute('__soft_install_tiers') and len(soft) > 0:
            dockerfile += 'RUN apt-get update && apt-get install -y --no-install-recommends {}\n'.format(' '.join(sorted(soft)))

        if node.hasAttribute('__soft_install_tiers'):
            softLists: List[List[str]] = node.getAttribute('__soft_install_tiers')
            for softList in softLists:
                dockerfile += 'RUN apt-get update && apt-get install -y --no-install-recommends {}\n'.format(' '.join(sorted(softList)))

        dockerfile += 'RUN curl -L https://grml.org/zsh/zshrc > /root/.zshrc\n'
        dockerfile = 'FROM {}\n'.format(md5(image.getName().encode('utf-8')).hexdigest()) + dockerfile
        self._used_images.add(image.getName())

        for cmd in node.getBuildCommands(): dockerfile += 'RUN {}\n'.format(cmd)

        start_commands = ''

        if self.__self_managed_network:
            start_commands += 'chmod +x /replace_address.sh\n'
            start_commands += '/replace_address.sh\n'
            dockerfile += self._addFile('/replace_address.sh', DockerCompilerFileTemplates['replace_address_script'])
            dockerfile += self._addFile('/dummy_addr_map.txt', dummy_addr_map)
            dockerfile += self._addFile('/root/.zshrc.pre', DockerCompilerFileTemplates['zshrc_pre'])

        for (cmd, fork) in node.getStartCommands():
            start_commands += '{}{}\n'.format(cmd, ' &' if fork else '')

        dockerfile += self._addFile('/start.sh', DockerCompilerFileTemplates['start_script'].format(
            startCommands = start_commands
        ))

        dockerfile += self._addFile('/seedemu_sniffer', DockerCompilerFileTemplates['seedemu_sniffer'])
        dockerfile += self._addFile('/seedemu_worker', DockerCompilerFileTemplates['seedemu_worker'])

        dockerfile += 'RUN chmod +x /start.sh\n'
        dockerfile += 'RUN chmod +x /seedemu_sniffer\n'
        dockerfile += 'RUN chmod +x /seedemu_worker\n'

        for file in node.getFiles():
            (path, content) = file.get()
            dockerfile += self._addFile(path, content)

        for (cpath, hpath) in node.getImportedFiles().items():
            dockerfile += self._importFile(cpath, hpath)

        dockerfile += 'CMD ["/start.sh"]\n'
        print(dockerfile, file=open('Dockerfile', 'w'))

        chdir('..')

        name = self.__naming_scheme.format(
            asn = node.getAsn(),
            role = self._nodeRoleToString(node.getRole()),
            name = node.getName(),
            displayName = node.getDisplayName() if node.getDisplayName() != None else node.getName(),
            primaryIp = node.getInterfaces()[0].getAddress()
        )

        name = sub(r'[^a-zA-Z0-9_.-]', '_', name)

        return DockerCompilerFileTemplates['compose_service'].format(
            nodeId = real_nodename,
            nodeName = name,
            networks = node_nets,
            # privileged = 'true' if node.isPrivileged() else 'false',
            ports = ports,
            labelList = self._getNodeMeta(node),
            volumes = volumes
        )

    def _compileNet(self, net: Network) -> str:
        """!
        @brief compile a network.

        @param net net object.

        @returns docker-compose network string.
        """
        (scope, _, _) = net.getRegistryInfo()
        if self.__self_managed_network and net.getType() != NetworkType.Bridge:
            pfx = next(self.__dummy_network_pool)
            net.setAttribute('dummy_prefix', pfx)
            net.setAttribute('dummy_prefix_index', 2)
            self._log('self-managed network: using dummy prefix {}'.format(pfx))

        net_prefix = self._contextToPrefix(scope, 'net')
        if net.getType() == NetworkType.Bridge: net_prefix = ''

        return DockerCompilerFileTemplates['compose_network'].format(
            netId = '{}{}'.format(net_prefix, net.getName()),
            prefix = net.getAttribute('dummy_prefix') if self.__self_managed_network and net.getType() != NetworkType.Bridge else net.getPrefix(),
            mtu = net.getMtu(),
            labelList = self._getNetMeta(net)
        )

    def _makeDummies(self) -> str:
        """!
        @brief create dummy services to get around docker pull limits.

        @returns docker-compose service string.
        """
        mkdir('dummies')
        chdir('dummies')

        dummies = ''

        for image in self._used_images:
            self._log('adding dummy service for image {}...'.format(image))

            imageDigest = md5(image.encode('utf-8')).hexdigest()

            dummies += DockerCompilerFileTemplates['compose_dummy'].format(
                imageDigest = imageDigest
            )

            dockerfile = 'FROM {}\n'.format(image)
            print(dockerfile, file=open(imageDigest, 'w'))

        chdir('..')

        return dummies

    def _doCompile(self, emulator: Emulator):
        registry = emulator.getRegistry()

        self._groupSoftware(emulator)

        for ((scope, type, name), obj) in registry.getAll().items():

            if type == 'net':
                self._log('creating network: {}/{}...'.format(scope, name))
                self.__networks += self._compileNet(obj)

        for ((scope, type, name), obj) in registry.getAll().items():
            if type == 'rnode':
                self._log('compiling router node {} for as{}...'.format(name, scope))
                self.__services += self._compileNode(obj)

            if type == 'csnode':
                self._log('compiling control service node {} for as{}...'.format(name, scope))
                self.__services += self._compileNode(obj)

            if type == 'hnode':
                self._log('compiling host node {} for as{}...'.format(name, scope))
                self.__services += self._compileNode(obj)

            if type == 'rs':
                self._log('compiling rs node for {}...'.format(name))
                self.__services += self._compileNode(obj)

            if type == 'snode':
                self._log('compiling service node {}...'.format(name))
                self.__services += self._compileNode(obj)

        if self.__internet_map_enabled:
            self._log('enabling seedemu-internet-map...')

            self.__services += DockerCompilerFileTemplates['seedemu_internet_map'].format(
                clientImage = SEEDEMU_INTERNET_MAP_IMAGE,
                clientPort = self.__internet_map_port
            )
        
        if self.__ether_view_enabled:
            self._log('enabling seedemu-ether-view...')

            self.__services += DockerCompilerFileTemplates['seedemu_ether_view'].format(
                clientImage = SEEDEMU_ETHER_VIEW_IMAGE,
                clientPort = self.__ether_view_port
            )

        local_images = ''

        for (image, _) in self.__images.values():
            if image.getName() not in self._used_images or not image.isLocal(): continue
            local_images += DockerCompilerFileTemplates['local_image'].format(
                imageName = image.getName(),
                dirName = image.getDirName()
            )

        self._log('creating docker-compose.yml...'.format(scope, name))
        print(DockerCompilerFileTemplates['compose'].format(
            services = self.__services,
            networks = self.__networks,
            dummies = local_images + self._makeDummies()
        ), file=open('docker-compose.yml', 'w'))<|MERGE_RESOLUTION|>--- conflicted
+++ resolved
@@ -273,7 +273,7 @@
         @return True if this image is local.
         """
         return self.__local
-    
+
     def addSoftwares(self, software) -> DockerImage:
         """!
         @brief add softwares to this image.
@@ -333,13 +333,8 @@
 
         @param namingScheme (optional) node naming scheme. Available variables
         are: {asn}, {role} (r - router, h - host, rs - route server), {name},
-<<<<<<< HEAD
-        {primaryIp} and {displayName}. {displayName} will automaically fall
+        {primaryIp} and {displayName}. {displayName} will automatically fall
         back to {name} if
-=======
-        {primaryIp} and {displayName}. {displayName} will automatically fall
-        back to {name} if 
->>>>>>> 4d753661
         Default to as{asn}{role}-{displayName}-{primaryIp}.
         @param selfManagedNetwork (optional) use self-managed network. Enable
         this to manage the network inside containers instead of using docker's
@@ -360,7 +355,7 @@
         emulator host. Only enable seedemu in a trusted network.
         @param internetMapPort (optional) set seedemu internetMap port. Default to 8080.
         @param etherViewEnabled (optional) set if seedemu EtherView should be enabled.
-        Default to False. 
+        Default to False.
         @param etherViewPort (optional) set seedemu EtherView port. Default to 5000.
         @param clientHideServiceNet (optional) hide service network for the
         client map by not adding metadata on the net. Default to True.
@@ -404,13 +399,13 @@
         priority wins. If two or more images with same priority and same number
         of missing software exist, the one added the last will be used. All
         built-in images has priority of 0. Default to -1. All built-in images are
-        prior to the added candidate image. To set a candidate image to a node, 
-        use setImageOverride() method. 
+        prior to the added candidate image. To set a candidate image to a node,
+        use setImageOverride() method.
 
         @returns self, for chaining api calls.
         """
         assert image.getName() not in self.__images, 'image with name {} already exists.'.format(image.getName())
-            
+
         self.__images[image.getName()] = (image, priority)
 
         return self
@@ -552,13 +547,13 @@
             self._log('image-per-node configured, using {}'.format(image.getName()))
             return (image, nodeSoft - image.getSoftware())
 
-        # Should we keep this feature? 
+        # Should we keep this feature?
         if self.__disable_images:
             self._log('disable-imaged configured, using base image.')
             (image, _) = self.__images['ubuntu:20.04']
             return (image, nodeSoft - image.getSoftware())
 
-        # Set Default Image for All Nodes 
+        # Set Default Image for All Nodes
         if self.__forced_image != None:
             assert self.__forced_image in self.__images, 'forced-image configured, but image {} does not exist.'.format(self.__forced_image)
 
@@ -567,17 +562,13 @@
             self._log('force-image configured, using image: {}'.format(image.getName()))
 
             return (image, nodeSoft - image.getSoftware())
-<<<<<<< HEAD
-
-=======
-        
+
         #############################################################
         if node.getBaseSystem().value != BaseSystem.DEFAULT.value:
-            #Maintain a table : Virtual Image Name - Actual Image Name 
+            #Maintain a table : Virtual Image Name - Actual Image Name
             image = BaseSystemImageMapping[node.getBaseSystem()]
             return (image, nodeSoft - image.getSoftware())
-        
->>>>>>> 4d753661
+
         candidates: List[Tuple[DockerImage, int]] = []
         minMissing = len(nodeSoft)
 
@@ -1055,7 +1046,7 @@
                 clientImage = SEEDEMU_INTERNET_MAP_IMAGE,
                 clientPort = self.__internet_map_port
             )
-        
+
         if self.__ether_view_enabled:
             self._log('enabling seedemu-ether-view...')
 
